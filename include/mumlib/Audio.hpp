--- conflicted
+++ resolved
@@ -38,13 +38,6 @@
 
         void addFrameToBuffer(uint8_t *inputBuffer, int inputLength, int sequence);
 
-<<<<<<< HEAD
-        void fetchAudio(uint8_t *inputBuffer, int bufferOffset, int inputLength);
-
-        void mixAudio(uint8_t *inputBuffer, uint8_t *outputBuffer, int bufferOffset, int inputLength);
-
-        void resizeBuffer();
-=======
         // todo: mix audio
         void mixAudio(uint8_t *dest, uint8_t *src, int bufferOffset, int inputLength);
 
@@ -52,15 +45,12 @@
 
         std::pair<int, bool> decodeOpusPayload(int16_t *pcmBuffer,
                                                int pcmBufferSize);
->>>>>>> fe9a39ad
         
         std::pair<int, bool> decodeOpusPayload(uint8_t *inputBuffer,
                                                int inputLength,
                                                int16_t *pcmBuffer,
                                                int pcmBufferSize);
 
-        std::pair<int, bool> decodeOpusPayload(int16_t *pcmBuffer,
-                                               int pcmBufferSize);
 
         int encodeAudioPacket(
                 int target,
@@ -83,20 +73,6 @@
         OpusDecoder *opusDecoder;
         OpusEncoder *opusEncoder;
         JitterBuffer *jbBuffer;
-<<<<<<< HEAD
-
-        mutex m_jitter_mutex;
-
-        int64_t outgoingSequenceNumber;
-
-        unsigned int mSampleRate;
-        unsigned int mChannels;
-        unsigned int mFrameSize;
-        unsigned int mAudioBufferSize;
-
-        float *mFadeIn;
-        float *mFadeOut;
-=======
 
         int64_t outgoingSequenceNumber;
 
@@ -107,7 +83,6 @@
 
         float *fFadeIn;
         float *fFadeOut;
->>>>>>> fe9a39ad
 
         std::chrono::time_point<std::chrono::system_clock> lastEncodedAudioPacketTimestamp;
     };
