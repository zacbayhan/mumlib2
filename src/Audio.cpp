--- conflicted
+++ resolved
@@ -13,17 +13,9 @@
           iChannels(channels) {
 
     int error, ret;
-<<<<<<< HEAD
-    mSampleRate = sampleRate;
-    mChannels = channels;
-    mFrameSize = sampleRate / 100;
-    mAudioBufferSize = mFrameSize;
-    mAudioBufferSize *= 12;
-=======
     iFrameSize = sampleRate / 100;
     iAudioBufferSize = iFrameSize;
     iAudioBufferSize *= 12;
->>>>>>> fe9a39ad
 
     opusDecoder = opus_decoder_create(sampleRate, channels, &error);
     if (error != OPUS_OK) {
@@ -63,19 +55,6 @@
 
     resetEncoder();
 
-<<<<<<< HEAD
-    jbBuffer = jitter_buffer_init(mFrameSize);
-    int margin = 10 * mFrameSize;
-    jitter_buffer_ctl(jbBuffer, JITTER_BUFFER_SET_MARGIN, &margin);
-
-    mFadeIn = new float[mFrameSize];
-    mFadeOut = new float[mFrameSize];
-
-    // Sine function to represent fade in/out. Period is FRAME_SIZE.
-    float mul = static_cast<float>(M_PI / 2.0 * static_cast<double>(mFrameSize));
-    for(unsigned int i = 0; i < mFrameSize; i++) {
-        mFadeIn[i] = mFadeOut[mFrameSize - 1 - 1] = sinf(static_cast<float>(i) * mul);
-=======
     jbBuffer = jitter_buffer_init(iFrameSize);
     int margin = 10 * iFrameSize;
     jitter_buffer_ctl(jbBuffer, JITTER_BUFFER_SET_MARGIN, &margin);
@@ -87,7 +66,6 @@
     float mul = static_cast<float>(M_PI / 2.0 * static_cast<double>(iFrameSize));
     for(unsigned int i = 0; i < iFrameSize; i++) {
         fFadeIn[i] = fFadeOut[iFrameSize - 1 - 1] = sinf(static_cast<float>(i) * mul);
->>>>>>> fe9a39ad
     }
 }
 
@@ -102,13 +80,8 @@
 
     jitter_buffer_destroy(jbBuffer);
 
-<<<<<<< HEAD
-    delete[] mFadeIn;
-    delete[] mFadeOut;
-=======
     delete[] fFadeIn;
     delete[] fFadeOut;
->>>>>>> fe9a39ad
 }
 
 void mumlib::Audio::setOpusEncoderBitrate(int bitrate) {
@@ -138,31 +111,20 @@
 
     auto *packet = reinterpret_cast<const unsigned char *>(&inputBuffer[dataPointer]);
     int frame = opus_packet_get_nb_frames(packet, opusDataLength);
-<<<<<<< HEAD
-    int samples = frame * opus_packet_get_samples_per_frame(packet, mSampleRate);
-=======
     int samples = frame * opus_packet_get_samples_per_frame(packet, iSampleRate);
     int channel = opus_packet_get_nb_channels(packet);
->>>>>>> fe9a39ad
 
     if(not sequence) {
         resetJitterBuffer();
     }
 
-<<<<<<< HEAD
-=======
     logger.info("Opus packet, frame: %d, samples: %d, channel: %d", frame, samples, channel);
 
->>>>>>> fe9a39ad
     JitterBufferPacket jbPacket;
     jbPacket.data = reinterpret_cast<char *>(&inputBuffer[dataPointer]);
     jbPacket.len = opusDataLength;
     jbPacket.span = samples;
-<<<<<<< HEAD
-    jbPacket.timestamp = mFrameSize * sequence;
-=======
     jbPacket.timestamp = iFrameSize * sequence;
->>>>>>> fe9a39ad
     jbPacket.user_data = lastPacket;
         
     jitter_buffer_put(jbBuffer, &jbPacket);
@@ -170,17 +132,12 @@
 
 std::pair<int, bool> mumlib::Audio::decodeOpusPayload(int16_t *pcmBuffer, int pcmBufferSize) {
     int avail = 0;
-<<<<<<< HEAD
-    int ts = jitter_buffer_get_pointer_timestamp(jbBuffer);
-    jitter_buffer_ctl(jbBuffer, JITTER_BUFFER_GET_AVAILABLE_COUNT, &avail);
-=======
     spx_uint32_t remaining = 0;
     jitter_buffer_ctl(jbBuffer, JITTER_BUFFER_GET_AVAILABLE_COUNT, &avail);
     jitter_buffer_remaining_span(jbBuffer, remaining);
     int timestamp = jitter_buffer_get_pointer_timestamp(jbBuffer);
 
     logger.warn("jbBufer, avail: %d, remain: %d, timestamp: %d", avail, remaining, timestamp);
->>>>>>> fe9a39ad
 
     char data[4096];
     JitterBufferPacket jbPacket;
@@ -192,16 +149,9 @@
     int outputSize;
     spx_uint32_t lastPacket;
 
-<<<<<<< HEAD
-    if(jitter_buffer_get(jbBuffer, &jbPacket, mFrameSize, &startofs) == JITTER_BUFFER_OK) {
-        opusDataLength = jbPacket.len;
-        lastPacket = jbPacket.user_data;
-
-=======
     if(jitter_buffer_get(jbBuffer, &jbPacket, iFrameSize, &startofs) == JITTER_BUFFER_OK) {
         opusDataLength = jbPacket.len;
         lastPacket = jbPacket.user_data;
->>>>>>> fe9a39ad
     } else {
         jitter_buffer_update_delay(jbBuffer, &jbPacket, NULL);
     }
@@ -218,18 +168,6 @@
     }
 
     if(outputSize < 0) {
-<<<<<<< HEAD
-        outputSize = mFrameSize;
-        memset(pcmBuffer, 0, mFrameSize * sizeof(float));
-    }
-
-    if(lastPacket) {
-        for(unsigned int i = 0; i < mFrameSize; i++)
-            pcmBuffer[i] *= mFadeOut[i];
-    }
-
-    for (int i = outputSize / mFrameSize; i > 0; --i) {
-=======
         outputSize = iFrameSize;
         memset(pcmBuffer, 0, iFrameSize * sizeof(float));
     }
@@ -240,7 +178,6 @@
     }
 
     for (int i = outputSize / iFrameSize; i > 0; --i) {
->>>>>>> fe9a39ad
         jitter_buffer_tick(jbBuffer);
     }
     
@@ -250,11 +187,7 @@
     return std::make_pair(outputSize, lastPacket);
 }
 
-<<<<<<< HEAD
-void mumlib::Audio::mixAudio(uint8_t *inputBuffer, uint8_t *outputBuffer, int bufferOffset, int inputLength) {
-=======
 void mumlib::Audio::mixAudio(uint8_t *dest, uint8_t *src, int bufferOffset, int inputLength) {
->>>>>>> fe9a39ad
     for(int i = 0; i < inputLength; i++) {
         float mix = 0;
 
@@ -263,11 +196,7 @@
             mix = 1;
         else if(mix < -1)
             mix = -1;
-<<<<<<< HEAD
-        outputBuffer[i + bufferOffset] = mix;
-=======
         dest[i + bufferOffset] = mix;
->>>>>>> fe9a39ad
     }
 }
 
@@ -299,11 +228,7 @@
     // Separate streams must be decoded with separate decoder states and can be decoded in parallel unless the library was compiled with NONTHREADSAFE_PSEUDOSTACK defined.
     auto *packet = reinterpret_cast<const unsigned char *>(&inputBuffer[dataPointer]);
     int frame = opus_packet_get_nb_frames(packet, opusDataLength);
-<<<<<<< HEAD
-    int samples = frame * opus_packet_get_samples_per_frame(packet, mSampleRate);
-=======
     int samples = frame * opus_packet_get_samples_per_frame(packet, iSampleRate);
->>>>>>> fe9a39ad
     int outputSize = opus_decode(opusDecoder,
                                  packet,
                                  opusDataLength,
@@ -361,11 +286,7 @@
     memcpy(outputBuffer, &header[0], header.size());
     memcpy(outputBuffer + header.size(), tmpOpusBuffer, (size_t) outputSize);
 
-<<<<<<< HEAD
-    int incrementNumber = 100 * inputLength / mSampleRate;
-=======
     int incrementNumber = 100 * inputLength / iSampleRate;
->>>>>>> fe9a39ad
 
     outgoingSequenceNumber += incrementNumber;
 
