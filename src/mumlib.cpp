--- conflicted
+++ resolved
@@ -34,10 +34,6 @@
         int sessionId = 0;
         int channelId = 0;
         int64_t seq = 0;
-<<<<<<< HEAD
-        mutex jitter_mutex;
-=======
->>>>>>> fe9a39ad
 
         std::vector<MumbleUser> listMumbleUser;
         std::vector<MumbleChannel> listMumbleChannel;
@@ -84,11 +80,6 @@
                     //                                       5000);
 
                     if(status.second) seq = 0; else seq++;
-<<<<<<< HEAD
-
-                    // logger.warn("Decode audio: %d , seq %d", incomingAudioPacket.sessionId, seq);
-=======
->>>>>>> fe9a39ad
 
                     callback.audio(incomingAudioPacket.target,
                                 incomingAudioPacket.sessionId,
